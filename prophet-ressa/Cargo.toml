[package]
name = "prophet-ressa"
version = "0.1.0"
edition = "2021"

# See more keys and their definitions at https://doc.rust-lang.org/cargo/reference/manifest.html

[dependencies]
<<<<<<< HEAD
source-code-parser = { git = "https://github.com/cloudhubs/source-code-parser", rev = "1e17268" }
=======
source-code-parser = { git = "https://github.com/cloudhubs/source-code-parser", rev = "1e17268" }
prophet-ressa-minify = { path = "../prophet-ressa-minify" }
tracing = "0.1.26"
thiserror = "1.0.29"
>>>>>>> f1c53253
<|MERGE_RESOLUTION|>--- conflicted
+++ resolved
@@ -6,11 +6,7 @@
 # See more keys and their definitions at https://doc.rust-lang.org/cargo/reference/manifest.html
 
 [dependencies]
-<<<<<<< HEAD
-source-code-parser = { git = "https://github.com/cloudhubs/source-code-parser", rev = "1e17268" }
-=======
 source-code-parser = { git = "https://github.com/cloudhubs/source-code-parser", rev = "1e17268" }
 prophet-ressa-minify = { path = "../prophet-ressa-minify" }
 tracing = "0.1.26"
-thiserror = "1.0.29"
->>>>>>> f1c53253
+thiserror = "1.0.29"